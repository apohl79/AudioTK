--- conflicted
+++ resolved
@@ -33,10 +33,7 @@
     {
       A = dt / (2 * C) + R;
       B = dt / (2 * C) - R;
-<<<<<<< HEAD
-      
-=======
->>>>>>> 48cd6ab0
+
       oldy0 = oldy1 = 0;
       oldexpy0 = oldinvexpy0 = oldexpy1 = oldinvexpy1 = 1;
     }
@@ -47,27 +44,6 @@
       DataType expdiode_y1_m = 1 / expdiode_y1_p;
       DataType expdiode_y0_p;
       DataType expdiode_y0_m;
-<<<<<<< HEAD
-
-      if(y0 == oldy0)
-      {
-        expdiode_y0_p = oldexpy0;
-        expdiode_y0_m = oldinvexpy0;
-      }
-      else if(y0 == oldy1)
-      {
-        expdiode_y0_p = oldexpy1;
-        expdiode_y0_m = oldinvexpy1;
-      }
-      else
-      {
-        expdiode_y0_p = std::exp(y0 / vt);
-        expdiode_y0_m = 1 / expdiode_y0_p;
-        oldy0 = y0;
-        oldexpy0 = expdiode_y0_p;
-        oldinvexpy0 = expdiode_y0_m;
-      }
-=======
 	  
 	    if(y0 == oldy0)
 	    {
@@ -88,16 +64,11 @@
       oldy0 = y0;
       oldexpy0 = expdiode_y0_p;
       oldinvexpy0 = expdiode_y0_m;
->>>>>>> 48cd6ab0
 
       oldy1 = y1;
       oldexpy1 = expdiode_y1_p;
       oldinvexpy1 = expdiode_y1_m;
-<<<<<<< HEAD
 
-=======
-  
->>>>>>> 48cd6ab0
       std::pair<DataType, DataType> diode = std::make_pair(is * (expdiode_y1_p - expdiode_y1_m), is * (expdiode_y1_p + expdiode_y1_m) / vt);
       return std::make_pair(A * diode.first + (y1 + (x0 - x1 + B * is * (expdiode_y0_p - expdiode_y0_m) - y0)), A * diode.second + 1);
     }
